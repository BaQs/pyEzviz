import setuptools

# with open("README.md", "r") as fh:
#     long_description = fh.read()

setuptools.setup(
    name='pyEzviz',
<<<<<<< HEAD
    version="0.1.5.2",
=======
    version="0.1.5.5",
>>>>>>> f02771fa
    license='Apache Software License',
    author='Pierre Ourdouille',
    author_email='baqs@users.github.com',
    description='Pilot your Ezviz cameras',
    long_description="Pilot your Ezviz cameras with this module. Please view readme on github",
    url='http://github.com/baqs/pyEzviz/',
    packages=setuptools.find_packages(include=['pyezviz']),
    setup_requires=[
        'requests',
        'setuptools'
    ],
    install_requires=[
        'requests',
        'fake_useragent',
        'uuid',
        'pandas'
    ],
    entry_points={
    'console_scripts': [
        'pyezviz = pyezviz.__main__:main'
    ]
    }
)<|MERGE_RESOLUTION|>--- conflicted
+++ resolved
@@ -5,11 +5,7 @@
 
 setuptools.setup(
     name='pyEzviz',
-<<<<<<< HEAD
-    version="0.1.5.2",
-=======
-    version="0.1.5.5",
->>>>>>> f02771fa
+    version="0.1.5.6",
     license='Apache Software License',
     author='Pierre Ourdouille',
     author_email='baqs@users.github.com',
